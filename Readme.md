--- conflicted
+++ resolved
@@ -4,15 +4,9 @@
     <em>Async cache utils with simple API to build fast and reliable applications</em>
 </p>
 
-<<<<<<< HEAD
-    pip install cashews
-    pip install cashews[redis]
-=======
----
->>>>>>> aea44437
-
 ```bash
 pip install cashews
+pip install cashews[redis]
 ```
 
 ---
