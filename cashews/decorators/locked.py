from functools import wraps
from typing import Optional, Union

<<<<<<< HEAD
from .._typing import Callable_T
=======
from .._typing import TTL
>>>>>>> 0e2f2459
from ..backends.interface import Backend
from ..exceptions import LockedError
from ..key import get_cache_key, get_cache_key_template
from ..ttl import ttl_to_seconds

__all__ = ("locked",)


def locked(
    backend: Backend,
    key: Optional[str] = None,
    ttl: Optional[TTL] = None,
    max_lock_ttl: int = 10,
    step: Union[float, int] = 0.1,
    prefix: str = "lock",
):
    """
    Decorator that can help you to solve Cache stampede problem (https://en.wikipedia.org/wiki/Cache_stampede),
    Lock following function calls till first one will be finished
    Can guarantee that one function call for given ttl, if ttl is None

    :param backend: cache backend
    :param key: custom cache key, may contain alias to args or kwargs passed to a call
    :param ttl: duration to lock wrapped function call
    :param max_lock_ttl: default ttl if it not set
    :param step: duration between lock check
    :param prefix: custom prefix for key, default 'lock'
    """

    def _decor(func: Callable_T) -> Callable_T:
        _key_template = get_cache_key_template(func, key=key, prefix=prefix)

        @wraps(func)
        async def _wrap(*args, **kwargs):
            _ttl = ttl_to_seconds(ttl, *args, **kwargs)
            _cache_key = get_cache_key(func, _key_template, args, kwargs)
            try:
                async with backend.lock(_cache_key, _ttl or max_lock_ttl):
                    return await func(*args, **kwargs)
            except LockedError:
                if not await backend.is_locked(_cache_key, wait=_ttl, step=step):
                    return await func(*args, **kwargs)
                raise

        return _wrap

    return _decor<|MERGE_RESOLUTION|>--- conflicted
+++ resolved
@@ -1,11 +1,8 @@
 from functools import wraps
 from typing import Optional, Union
 
-<<<<<<< HEAD
 from .._typing import Callable_T
-=======
 from .._typing import TTL
->>>>>>> 0e2f2459
 from ..backends.interface import Backend
 from ..exceptions import LockedError
 from ..key import get_cache_key, get_cache_key_template
