import logging
from functools import wraps
from typing import Any, Callable, NoReturn, Optional

<<<<<<< HEAD
from .._typing import Callable_T
=======
from .._typing import TTL
>>>>>>> 0e2f2459
from ..backends.interface import Backend
from ..exceptions import RateLimitError
from ..formatter import register_template
from ..key import get_cache_key, get_cache_key_template
from ..ttl import ttl_to_seconds

logger = logging.getLogger(__name__)


def _default_action(*args: Any, **kwargs: Any) -> NoReturn:
    raise RateLimitError()


def rate_limit(
    backend: Backend,
    limit: int,
<<<<<<< HEAD
    period: int,
    ttl: Optional[int] = None,
=======
    period: TTL,
    ttl: Optional[TTL] = None,
>>>>>>> 0e2f2459
    key: Optional[str] = None,
    action: Optional[Callable] = None,
    prefix: str = "rate_limit",
):  # pylint: disable=too-many-arguments
    """
    Rate limit for function call. Do not call function if rate limit is reached, and call given action

    :param backend: cache backend
    :param limit: number of calls
    :param period: Period
    :param ttl: time ban, default == period
    :param key: a cache key template
    :param action: call when rate limit reached, default raise RateLimitError
    :param prefix: custom prefix for key, default 'rate_limit'
    """
    action = _default_action if action is None else action

    def decorator(func: Callable_T) -> Callable_T:
        _key_template = get_cache_key_template(func, key=key, prefix=prefix)
        register_template(func, _key_template)

        @wraps(func)
        async def wrapped_func(*args, **kwargs):
            _ttl = ttl_to_seconds(ttl, *args, **kwargs)
            _period = ttl_to_seconds(period, *args, **kwargs)
            _cache_key = get_cache_key(func, _key_template, args, kwargs)

            requests_count = await backend.incr(key=_cache_key)  # set 1 if not exists
            if requests_count and requests_count > limit:
                if ttl and requests_count == limit + 1:
                    await backend.expire(key=_cache_key, timeout=_ttl)
                logger.info("Rate limit reach for %s", _cache_key)
                action(*args, **kwargs)

            if requests_count == 1:
                await backend.expire(key=_cache_key, timeout=_period)

            return await func(*args, **kwargs)

        return wrapped_func

    return decorator<|MERGE_RESOLUTION|>--- conflicted
+++ resolved
@@ -2,11 +2,8 @@
 from functools import wraps
 from typing import Any, Callable, NoReturn, Optional
 
-<<<<<<< HEAD
 from .._typing import Callable_T
-=======
 from .._typing import TTL
->>>>>>> 0e2f2459
 from ..backends.interface import Backend
 from ..exceptions import RateLimitError
 from ..formatter import register_template
@@ -23,13 +20,8 @@
 def rate_limit(
     backend: Backend,
     limit: int,
-<<<<<<< HEAD
-    period: int,
-    ttl: Optional[int] = None,
-=======
     period: TTL,
     ttl: Optional[TTL] = None,
->>>>>>> 0e2f2459
     key: Optional[str] = None,
     action: Optional[Callable] = None,
     prefix: str = "rate_limit",
