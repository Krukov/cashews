name: pre-commit

on:
  push:
    branches: [master]
  pull_request:
    branches: [master]

jobs:
  pre-commit:
    runs-on: ubuntu-latest
    steps:
<<<<<<< HEAD
      - uses: actions/checkout@v4
      - uses: actions/setup-python@v6
=======
      - uses: actions/checkout@v5
      - uses: actions/setup-python@v5
>>>>>>> b932d0ed

      - name: install extras for mypy
        run: |
          pip install ".[redis,diskcache,speedup,dill,lint]"

      - uses: pre-commit/action@v3.0.1<|MERGE_RESOLUTION|>--- conflicted
+++ resolved
@@ -10,13 +10,8 @@
   pre-commit:
     runs-on: ubuntu-latest
     steps:
-<<<<<<< HEAD
-      - uses: actions/checkout@v4
+      - uses: actions/checkout@v5
       - uses: actions/setup-python@v6
-=======
-      - uses: actions/checkout@v5
-      - uses: actions/setup-python@v5
->>>>>>> b932d0ed
 
       - name: install extras for mypy
         run: |
