import asyncio
import sys

import pytest
import pytest_asyncio

from cashews.backends.interface import Backend
from cashews.backends.memory import Memory

pytestmark = pytest.mark.asyncio


@pytest_asyncio.fixture(
    name="cache",
    params=[
        "memory",
        pytest.param("redis", marks=pytest.mark.redis),
        pytest.param("diskcache", marks=pytest.mark.diskcache),
    ],
)
async def _cache(request, redis_dsn, backend_factory):
    if request.param == "diskcache":
        from cashews.backends.diskcache import DiskCache

        backend = await backend_factory(DiskCache, shards=0)
        yield backend
    elif request.param == "redis":
        from cashews.backends.redis import Redis

        yield await backend_factory(Redis, redis_dsn, hash_key=None)
    else:
        yield await backend_factory(Memory)


async def test_set_get(cache):
    await cache.set("key", b"value")
    assert await cache.get("key") == b"value"


async def test_set_get_many(cache):
    await cache.set("key", b"value")
    assert await cache.get_many("key", "no_exists") == (b"value", None)


async def test_set_exist(cache):
    assert await cache.set("key", b"value")
    assert await cache.set("key", b"value", exist=True)
    assert not await cache.set("key2", b"value", exist=True)

    assert await cache.set("key2", b"value", exist=False)
    assert not await cache.set("key2", b"value", exist=False)


async def test_set_many(cache):
<<<<<<< HEAD
    assert await cache.set_many({"key1": "value1", "key2": "value2"})
=======
    assert await cache.mset({"key1": "value1", "key2": "value2"})
>>>>>>> 8b7fe9ba
    assert await cache.get_many("key1", "key2") == (b"value1", b"value2")


async def test_get_no_value(cache):
    assert await cache.get("key2") is None


async def test_incr(cache):
    assert await cache.incr("incr") == 1
    assert await cache.incr("incr") == 2
    assert await cache.get("incr") == 2


async def test_incr_setted(cache):
    await cache.set("incr", "test")
    with pytest.raises(Exception):
        assert await cache.incr("incr") == 1
    assert await cache.get("incr") == "test"


async def test_ping(cache):
    assert await cache.ping() == b"PONG"


async def test_exists(cache):
    assert not await cache.exists("not")
    await cache.set("yes", "1")
    assert await cache.exists("yes")


async def test_expire(cache):
    await cache.set("key", b"value", expire=0.01)
    assert await cache.get("key") == b"value"
    await asyncio.sleep(0.011)
    assert await cache.get("key") is None


async def test_get_set_expire(cache):
    await cache.set("key", b"value")
    assert await cache.get("key") == b"value"
    assert await cache.get_expire("key") == -1
    await cache.expire("key", 1)
    assert await cache.get_expire("key") == 1


async def test_delete_match(cache: Backend):
    await cache.set("pref:test:test", b"value")
    await cache.set("pref:value:test", b"value2")
    await cache.set("pref:-:test", b"-")
    await cache.set("pref:*:test", b"*")

    await cache.set("ppref:test:test", b"value3")
    await cache.set("pref:test:tests", b"value3")

    await cache.delete_match("pref:*:test")

    assert await cache.get("pref:test:test") is None
    assert await cache.get("pref:value:test") is None
    assert await cache.get("pref:-:test") is None
    assert await cache.get("pref:*:test") is None

    assert await cache.get("ppref:test:test") is not None
    assert await cache.get("pref:test:tests") is not None


async def test_scan(cache: Backend):
    await cache.set("pref:test:test", b"value")
    await cache.set("pref:value:test", b"value2")
    await cache.set("pref:-:test", b"-")
    await cache.set("pref:*:test", b"*")

    await cache.set("ppref:test:test", b"value3")
    await cache.set("pref:test:tests", b"value3")

    keys = [key async for key in cache.scan("pref:*:test")]

    assert len(keys) == 4
    assert set(keys) == {"pref:test:test", "pref:value:test", "pref:-:test", "pref:*:test"}


async def test_get_match(cache: Backend):
    await cache.set("pref:test:test", b"value")
    await cache.set("pref:value:test", b"value2")
    await cache.set("pref:-:test", b"-")
    await cache.set("pref:*:test", b"*")

    await cache.set("ppref:test:test", b"value3")
    await cache.set("pref:test:tests", b"value3")

    match = [(key, value) async for key, value in cache.get_match("pref:*:test")]

    assert len(match) == 4
    assert dict(match) == {
        "pref:test:test": b"value",
        "pref:value:test": b"value2",
        "pref:-:test": b"-",
        "pref:*:test": b"*",
    }
    match = [(key, value) async for key, value in cache.get_match("not_exists:*")]
    assert len(match) == 0


async def test_get_size(cache: Backend):
    await cache.set("test", b"1")
    assert await cache.get_size("test") in (
        sys.getsizeof((None, b"1")) + sys.getsizeof(b"1") + sys.getsizeof(None),  # ordered dict
        66,  # redis 6
        72,  # redis 7
        -1,  # diskcache
    )


async def test_get_bits(cache: Backend):
    assert await cache.get_bits("test", 0, 2, 10, 50000, size=1) == (0, 0, 0, 0)
    assert await cache.get_bits("test", 0, 1, 3, size=15) == (
        0,
        0,
        0,
    )


async def test_incr_bits(cache: Backend):
    await cache.incr_bits("test", 0, 1, 4)
    assert await cache.get_bits("test", 0, 1, 2, 3, 4) == (1, 1, 0, 0, 1)


async def test_bits_size(cache: Backend):
    await cache.incr_bits("test", 0, 1, 4, size=5, by=3)
    assert await cache.get_bits("test", 0, 1, 2, 3, 4, size=5) == (3, 3, 0, 0, 3)


async def test_lru(backend_factory):
    cache = await backend_factory(Memory, size=10)
    # fill cache
    for i in range(10):
        await cache.set(f"key:{i}", i)

    # use only 5 first
    for i in range(5):
        await cache.get(f"key:{i}")

    # add 5 more keys
    for i in range(5):
        await cache.set(f"key:{i}:new", i)

    assert len(cache.store) == 10

    for i in range(5):
        assert await cache.get(f"key:{i}") == i

    for i in range(6, 10):
        assert await cache.get(f"key:{i}") == None


async def test_lru2(backend_factory):
    cache = await backend_factory(Memory, size=10)
    # fill cache
    for i in range(10):
        await cache.set(f"key:{i}", i)

    # use only 5 last
    for i in range(6, 10):
        await cache.get(f"key:{i}")

    # add 5 more keys
    for i in range(5):
        await cache.set(f"key:{i}:new", i)

    assert len(cache.store) == 10

    for i in range(5):
        assert await cache.get(f"key:{i}") == None

    for i in range(6, 10):
        assert await cache.get(f"key:{i}") == i<|MERGE_RESOLUTION|>--- conflicted
+++ resolved
@@ -52,12 +52,7 @@
 
 
 async def test_set_many(cache):
-<<<<<<< HEAD
     assert await cache.set_many({"key1": "value1", "key2": "value2"})
-=======
-    assert await cache.mset({"key1": "value1", "key2": "value2"})
->>>>>>> 8b7fe9ba
-    assert await cache.get_many("key1", "key2") == (b"value1", b"value2")
 
 
 async def test_get_no_value(cache):
